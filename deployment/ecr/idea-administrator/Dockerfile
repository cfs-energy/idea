--- conflicted
+++ resolved
@@ -53,8 +53,6 @@
 # Add all packaged artifacts to the container
 ADD --chown=idea:idea all-*.tar.gz /idea/.idea/downloads/
 
-<<<<<<< HEAD
-=======
 # Install administrator app
 RUN mkdir -p /idea/.idea/downloads/idea-administrator-${PUBLIC_ECR_TAG} && \
     tar -xvf /idea/.idea/downloads/idea-administrator-*.tar.gz -C /idea/.idea/downloads/idea-administrator-${PUBLIC_ECR_TAG} && \
@@ -62,5 +60,4 @@
     rm -rf /idea/.idea/downloads/idea-administrator-${PUBLIC_ECR_TAG}
 
 # Set the default command for the container
->>>>>>> f0715265
-CMD ["bash"]+CMD ["bash"]
